# Project Amber

The goal of Project Amber is to explore and incubate smaller,
productivity-oriented Java language features that have been accepted
as candidate JEPs in
the [OpenJDK JEP Process](https://openjdk.org/jeps/1). This
Project is sponsored by
the [Compiler Group](https://openjdk.org/groups/compiler).

Most Project Amber features go through at least two rounds
of [_preview_](https://openjdk.org/jeps/12) before becoming an
official part of the Java Platform.  For a given feature, there are separate
JEPs for each round of preview and for final standardization.  This
page links only to the most recent JEP for a feature. Such JEPs may
have links to earlier JEPs for the feature, as appropriate.

## Status of JEPs

Currently in progress:
  
  - [447: Statements before <code>super()</code> (Preview)](https://openjdk.org/jeps/447)
  - [445: Unnamed Classes and Instance <code>main</code> methods (Preview)](https://openjdk.org/jeps/445)
  - [443: Unnamed Patterns and Variables (Preview)](https://openjdk.org/jeps/443)
  - [441: Pattern Matching for <code>switch</code>](https://openjdk.org/jeps/441)
  - [440: Record Patterns](https://openjdk.org/jeps/440)
  - [430: String Templates (Preview)](https://openjdk.org/jeps/430)
  

<p>Delivered:</p>

  - [433: Pattern Matching for <code>switch</code> (Fourth Preview)](https://openjdk.org/jeps/433)
  - [432: Record Patterns (Second Preview)](https://openjdk.org/jeps/432)
  - [427: Pattern Matching for <code>switch</code> (Third Preview)](https://openjdk.org/jeps/427)
  - [405: Record Patterns (Preview)](https://openjdk.org/jeps/405)
  - [420: Pattern Matching for <code>switch</code> (Second Preview)](https://openjdk.org/jeps/420)
  - [409: Sealed Classes](https://openjdk.org/jeps/409)
  - [406: Pattern Matching for <code>switch</code> (Preview)](https://openjdk.org/jeps/406)
  - [395: Records](https://openjdk.org/jeps/395)
  - [394: Pattern Matching for <code>instanceof</code>](https://openjdk.org/jeps/394)
  - [378: Text Blocks](https://openjdk.org/jeps/378)
    - [Programmer's Guide](guides/text-blocks-guide)
  - [361: Switch Expressions](https://openjdk.org/jeps/361)
  - [323: Local-Variable Syntax for Lambda Parameters](https://openjdk.org/jeps/323)
  - [286: Local-Variable Type Inference (<code>var</code>)](https://openjdk.org/jeps/286)
    - [Style Guidelines](guides/lvti-style-guide)
    - [FAQ](guides/lvti-faq)

On hold:

 - [301: Enhanced Enums](https://openjdk.org/jeps/301) (see [here](https://mail.openjdk.org/pipermail/amber-spec-experts/2017-May/000041.html) for explanation)
 - [302: Lambda Leftovers](https://openjdk.org/jeps/302)
 - [348: Java Compiler Intrinsics for JDK APIs](https://openjdk.org/jeps/348)

Withdrawn:

 - [326: Raw String Literals](https://openjdk.org/jeps/326), dropped in favor of Text Blocks (see [here](https://mail.openjdk.org/pipermail/jdk-dev/2018-December/002402.html) for explanation)

## Documents

  - Guides
    - [Local Variable Type Inference Style Guide](guides/lvti-style-guide) (March 2018)
    - [Local Variable Type Inference FAQ](guides/lvti-faq) (Oct 2018)
    - [Programmer's Guide to Text Blocks](guides/text-blocks-guide) (Aug 2019)

  - Design notes
    - [Symbolic References for Constants](design-notes/constables) (March 2018)
    - [Data Classes and Sealed Types for Java](design-notes/records-and-sealed-classes) (February 2019)
    - [Towards Better Serialization](design-notes/towards-better-serialization) (June 2019)
    - Pattern matching
      - [Pattern Matching for Java](design-notes/patterns/pattern-matching-for-java) (September 2018)
      - [Pattern Matching in the Java Object Model](design-notes/patterns/pattern-match-object-model) (December 2020)
      - [Pattern Matching for Java -- Semantics](design-notes/patterns/pattern-match-semantics) (August 2020)
      - [Pattern Matching for Java -- Runtime and Translation](design-notes/patterns/pattern-match-translation) (June 2017)
      - [Extending `switch` for Pattern Matching](design-notes/patterns/extending-switch-for-patterns) (April 2017)
      - [Type Patterns in
        `switch`](design-notes/patterns/type-patterns-in-switch) (September 2020)
      - [Patterns: Exhaustiveness, Unconditionality, and
        Remainder](design-notes/patterns/exhaustiveness) (May 2023)
    - [String Tapas Redux: Beyond Mere String Interpolation](design-notes/templated-strings) (September 2021)

  - Historical notes
    - [Data Classes for Java](design-notes/data-classes-historical-1) (October 2017)
    - [Data Classes for Java](design-notes/data-classes-historical-2) (February 2018)

## Community

  - [Members](https://openjdk.org/census#amber)
  - Mailing Lists
<<<<<<< HEAD
    - [amber-dev](https://mail.openjdk.java.net/mailman/listinfo/amber-dev) --- For technical discussion related to Project Amber
    - [amber-spec-experts](https://mail.openjdk.java.net/mailman/listinfo/amber-spec-experts) --- For Expert Group members only
    - [amber-spec-observers](https://mail.openjdk.java.net/mailman/listinfo/amber-spec-observers) --- A read-only clone of amber-spec-experts
    - [amber-spec-comments](https://mail.openjdk.java.net/mailman/listinfo/amber-spec-comments) --- For submitting comments on the official specs
  - Other Resources
    - [Inside.java](https://inside.java/tag/amber)
    - [Dev.java](https://dev.java/learn/)
=======
    - [amber-dev](https://mail.openjdk.org/mailman/listinfo/amber-dev) --- For technical discussion related to Project Amber
    - [amber-spec-experts](https://mail.openjdk.org/mailman/listinfo/amber-spec-experts) --- For Expert Group members only
    - [amber-spec-observers](https://mail.openjdk.org/mailman/listinfo/amber-spec-observers) --- A read-only clone of amber-spec-experts
    - [amber-spec-comments](https://mail.openjdk.org/mailman/listinfo/amber-spec-comments) --- For submitting comments on the official specs
>>>>>>> 33c5b894
<|MERGE_RESOLUTION|>--- conflicted
+++ resolved
@@ -86,17 +86,10 @@
 
   - [Members](https://openjdk.org/census#amber)
   - Mailing Lists
-<<<<<<< HEAD
-    - [amber-dev](https://mail.openjdk.java.net/mailman/listinfo/amber-dev) --- For technical discussion related to Project Amber
-    - [amber-spec-experts](https://mail.openjdk.java.net/mailman/listinfo/amber-spec-experts) --- For Expert Group members only
-    - [amber-spec-observers](https://mail.openjdk.java.net/mailman/listinfo/amber-spec-observers) --- A read-only clone of amber-spec-experts
-    - [amber-spec-comments](https://mail.openjdk.java.net/mailman/listinfo/amber-spec-comments) --- For submitting comments on the official specs
-  - Other Resources
-    - [Inside.java](https://inside.java/tag/amber)
-    - [Dev.java](https://dev.java/learn/)
-=======
     - [amber-dev](https://mail.openjdk.org/mailman/listinfo/amber-dev) --- For technical discussion related to Project Amber
     - [amber-spec-experts](https://mail.openjdk.org/mailman/listinfo/amber-spec-experts) --- For Expert Group members only
     - [amber-spec-observers](https://mail.openjdk.org/mailman/listinfo/amber-spec-observers) --- A read-only clone of amber-spec-experts
     - [amber-spec-comments](https://mail.openjdk.org/mailman/listinfo/amber-spec-comments) --- For submitting comments on the official specs
->>>>>>> 33c5b894
+  - Other Resources
+    - [Inside.java](https://inside.java/tag/amber)
+    - [Dev.java](https://dev.java/learn/)